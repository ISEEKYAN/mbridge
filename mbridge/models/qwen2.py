# Copyright (c) 2025, NVIDIA CORPORATION. All rights reserved.

from transformers import AutoConfig

from ..core import LLMBridge, register_model


@register_model("qwen2")
class Qwen2Bridge(LLMBridge):
    """
    Bridge implementation for Qwen2 models.

    This class extends LLMBridge to provide specific configurations and
    optimizations for Qwen2 models, handling the conversion between
    Hugging Face Qwen2 format and Megatron-Core.
    """

    _DIRECT_MAPPING = {
        "embedding.word_embeddings.weight": "model.embed_tokens.weight",
        "decoder.final_layernorm.weight": "model.norm.weight",
        "output_layer.weight": "lm_head.weight",
    }
    _ATTENTION_MAPPING = {
        "self_attention.linear_proj.weight": [
            "model.layers.{layer_number}.self_attn.o_proj.weight"
        ],
        "self_attention.linear_qkv.layer_norm_weight": [
            "model.layers.{layer_number}.input_layernorm.weight"
        ],
        "self_attention.q_layernorm.weight": [
            "model.layers.{layer_number}.self_attn.q_norm.weight"
        ],
        "self_attention.k_layernorm.weight": [
            "model.layers.{layer_number}.self_attn.k_norm.weight"
        ],
        "self_attention.linear_qkv.weight": [
            "model.layers.{layer_number}.self_attn.q_proj.weight",
            "model.layers.{layer_number}.self_attn.k_proj.weight",
            "model.layers.{layer_number}.self_attn.v_proj.weight",
        ],
        "self_attention.linear_qkv.bias": [
            "model.layers.{layer_number}.self_attn.q_proj.bias",
            "model.layers.{layer_number}.self_attn.k_proj.bias",
            "model.layers.{layer_number}.self_attn.v_proj.bias",
        ],
    }
    _MLP_MAPPING = {
        "mlp.linear_fc1.weight": [
            "model.layers.{layer_number}.mlp.gate_proj.weight",
            "model.layers.{layer_number}.mlp.up_proj.weight",
        ],
        "mlp.linear_fc1.layer_norm_weight": [
            "model.layers.{layer_number}.post_attention_layernorm.weight"
        ],
        "mlp.linear_fc2.weight": ["model.layers.{layer_number}.mlp.down_proj.weight"],
    }

    def _adjust_mapping_for_shared_weights(self):
        if getattr(self.hf_config, "tie_word_embeddings", False):
            self._DIRECT_MAPPING["output_layer.weight"] = "model.embed_tokens.weight"

<<<<<<< HEAD
    def _get_hf_shared_weight_keys(self, hf_config: AutoConfig):
        if getattr(hf_config, "tie_word_embeddings", False):
=======
    def _get_hf_shared_weight_keys(self):
        if getattr(self.hf_config, "tie_word_embeddings", False):
>>>>>>> 52bb3dd0
            return ["model.embed_tokens.weight"]
        return []

    def _build_config(self):
        """
        Build the configuration for Qwen2 models.

        Configures Qwen2-specific parameters such as QKV bias settings and
        layer normalization options.

        Returns:
            TransformerConfig: Configuration object for Qwen2 models
        """
        return self._build_base_config(
            # qwen2
            add_qkv_bias=True,
            qk_layernorm=False,
        )<|MERGE_RESOLUTION|>--- conflicted
+++ resolved
@@ -59,13 +59,8 @@
         if getattr(self.hf_config, "tie_word_embeddings", False):
             self._DIRECT_MAPPING["output_layer.weight"] = "model.embed_tokens.weight"
 
-<<<<<<< HEAD
-    def _get_hf_shared_weight_keys(self, hf_config: AutoConfig):
-        if getattr(hf_config, "tie_word_embeddings", False):
-=======
     def _get_hf_shared_weight_keys(self):
         if getattr(self.hf_config, "tie_word_embeddings", False):
->>>>>>> 52bb3dd0
             return ["model.embed_tokens.weight"]
         return []
 
