import re
from copy import deepcopy
from typing import Callable, Generator, Optional

import torch
from transformers import AutoConfig

from ...core import VLMBridge, register_model
from ...core.util import unwrap_model
from .model import Qwen2_5VLModel
from .transformer_config import get_vision_model_config, get_vision_projection_config


@register_model("qwen2_5_vl")
class Qwen2_5VLBridge(VLMBridge):
    """
    Bridge implementation for Qwen2.5VL models.

    This class extends LLMBridge to provide specific configurations and
    optimizations for Qwen2.5VL models, handling the conversion between
    Hugging Face Qwen2.5VL format and Megatron-Core.
    """

    _DIRECT_MAPPING = {
        "language_model.embedding.word_embeddings.weight": "model.embed_tokens.weight",
        "language_model.decoder.final_layernorm.weight": "model.norm.weight",
        "language_model.output_layer.weight": "lm_head.weight",
        "vision_model.patch_embed.proj.weight": "visual.patch_embed.proj.weight",
        "vision_model.decoder.final_layernorm.weight": "visual.merger.ln_q.weight",
        "vision_model.projection.encoder.linear_fc1.weight": "visual.merger.mlp.0.weight",
        "vision_model.projection.encoder.linear_fc1.bias": "visual.merger.mlp.0.bias",
        "vision_model.projection.encoder.linear_fc2.weight": "visual.merger.mlp.2.weight",
        "vision_model.projection.encoder.linear_fc2.bias": "visual.merger.mlp.2.bias",
    }
    _ATTENTION_MAPPING = {
        # language
        "language_model.decoder.layers.{layer_number}.self_attention.linear_qkv.bias": [
            "model.layers.{layer_number}.self_attn.q_proj.bias",
            "model.layers.{layer_number}.self_attn.k_proj.bias",
            "model.layers.{layer_number}.self_attn.v_proj.bias",
        ],
        "language_model.decoder.layers.{layer_number}.self_attention.linear_qkv.weight": [
            "model.layers.{layer_number}.self_attn.q_proj.weight",
            "model.layers.{layer_number}.self_attn.k_proj.weight",
            "model.layers.{layer_number}.self_attn.v_proj.weight",
        ],
        "language_model.decoder.layers.{layer_number}.self_attention.linear_proj.weight": [
            "model.layers.{layer_number}.self_attn.o_proj.weight"
        ],
        "language_model.decoder.layers.{layer_number}.self_attention.linear_qkv.layer_norm_weight": [
            "model.layers.{layer_number}.input_layernorm.weight"
        ],
        # vision
        "vision_model.decoder.layers.{layer_number}.self_attention.linear_proj.weight": [
            "visual.blocks.{layer_number}.attn.proj.weight"
        ],
        "vision_model.decoder.layers.{layer_number}.self_attention.linear_proj.bias": [
            "visual.blocks.{layer_number}.attn.proj.bias"
        ],
        "vision_model.decoder.layers.{layer_number}.self_attention.linear_qkv.bias": [
            "visual.blocks.{layer_number}.attn.qkv.bias"
        ],
        "vision_model.decoder.layers.{layer_number}.self_attention.linear_qkv.weight": [
            "visual.blocks.{layer_number}.attn.qkv.weight"
        ],
        "vision_model.decoder.layers.{layer_number}.self_attention.linear_qkv.layer_norm_weight": [
            "visual.blocks.{layer_number}.norm1.weight"
        ],
    }

    _MLP_MAPPING = {
        "language_model.decoder.layers.{layer_number}.mlp.linear_fc1.weight": [
            "model.layers.{layer_number}.mlp.gate_proj.weight",
            "model.layers.{layer_number}.mlp.up_proj.weight",
        ],
        "language_model.decoder.layers.{layer_number}.mlp.linear_fc1.bias": [
            "model.layers.{layer_number}.mlp.gate_proj.bias",
            "model.layers.{layer_number}.mlp.up_proj.bias",
        ],
        "language_model.decoder.layers.{layer_number}.mlp.linear_fc2.weight": [
            "model.layers.{layer_number}.mlp.down_proj.weight"
        ],
        "language_model.decoder.layers.{layer_number}.mlp.linear_fc2.bias": [
            "model.layers.{layer_number}.mlp.down_proj.bias"
        ],
        "language_model.decoder.layers.{layer_number}.mlp.linear_fc1.layer_norm_weight": [
            "model.layers.{layer_number}.post_attention_layernorm.weight"
        ],
        # vision
        "vision_model.decoder.layers.{layer_number}.mlp.linear_fc1.weight": [
            "visual.blocks.{layer_number}.mlp.gate_proj.weight",
            "visual.blocks.{layer_number}.mlp.up_proj.weight",
        ],
        "vision_model.decoder.layers.{layer_number}.mlp.linear_fc1.bias": [
            "visual.blocks.{layer_number}.mlp.gate_proj.bias",
            "visual.blocks.{layer_number}.mlp.up_proj.bias",
        ],
        "vision_model.decoder.layers.{layer_number}.mlp.linear_fc2.weight": [
            "visual.blocks.{layer_number}.mlp.down_proj.weight"
        ],
        "vision_model.decoder.layers.{layer_number}.mlp.linear_fc2.bias": [
            "visual.blocks.{layer_number}.mlp.down_proj.bias"
        ],
        "vision_model.decoder.layers.{layer_number}.mlp.linear_fc1.layer_norm_weight": [
            "visual.blocks.{layer_number}.norm2.weight"
        ],
    }

    def _adjust_mapping_for_shared_weights(self):
        if getattr(self.hf_config, "tie_word_embeddings", False):
            self._DIRECT_MAPPING["language_model.output_layer.weight"] = (
                "model.embed_tokens.weight"
            )

<<<<<<< HEAD
    def _get_hf_shared_weight_keys(self, hf_config: AutoConfig):
        if getattr(hf_config, "tie_word_embeddings", False):
=======
    def _get_hf_shared_weight_keys(self):
        if getattr(self.hf_config, "tie_word_embeddings", False):
>>>>>>> 52bb3dd0
            return ["model.embed_tokens.weight"]
        return []

    def _weight_name_mapping_attention(self, name: str) -> list[str]:
        split_name = name.split(".")
        layer_number = split_name[3]
        split_name[3] = "{layer_number}"
        key = ".".join(split_name)
        convert_names = []
        mapping_names = self._ATTENTION_MAPPING[key]
        convert_names.extend(
            [x.format(layer_number=layer_number) for x in mapping_names]
        )
        if len(convert_names) == 0:
            raise NotImplementedError(f"Unsupported parameter name: {name}")
        return convert_names

    def _weight_name_mapping_mlp(self, name: str) -> list[str]:
        split_name = name.split(".")
        layer_number = split_name[3]
        split_name[3] = "{layer_number}"
        key = ".".join(split_name)
        convert_names = []
        mapping_names = self._MLP_MAPPING[key]
        convert_names.extend(
            [x.format(layer_number=layer_number) for x in mapping_names]
        )
        if len(convert_names) == 0:
            raise NotImplementedError(f"Unsupported parameter name: {name}")
        return convert_names

    def _weight_to_hf_format(
        self, mcore_weights_name: str, mcore_weights: torch.Tensor
    ) -> tuple[list[str], list[torch.Tensor]]:
        """
        Export MCore weights to Hugging Face format.

        Takes MCore weight names and tensor, outputs Hugging Face weight names and tensors.
        Due to MCore's runtime optimizations involving weight merging, output can be a list.

        Args:
            mcore_weights_name: MCore weight name
            mcore_weights: MCore weight tensor

        Returns:
            tuple: (hf_names, hf_weights) - lists of Hugging Face weight names and tensors

        Raises:
            NotImplementedError: If the parameter name is unsupported
        """
        hf_names = self._weight_name_mapping_mcore_to_hf(mcore_weights_name)
        if len(hf_names) == 1:
            if re.match(
                r"vision_model.decoder.layers.\d+.self_attention.linear_qkv.[weight|bias]",
                mcore_weights_name,
            ):
                vision_num_query_groups = self.hf_config.vision_config.num_heads
                vision_attention_heads = vision_num_query_groups
                vision_hidden_size = self.hf_config.vision_config.hidden_size
                vision_head_dim = vision_hidden_size // vision_attention_heads
                out_shape = (
                    [vision_num_query_groups, -1, vision_hidden_size]
                    if ".bias" not in mcore_weights_name
                    else [vision_num_query_groups, -1]
                )
                qkv = mcore_weights.view(*out_shape)
                q_len = (
                    vision_head_dim * vision_attention_heads // vision_num_query_groups
                )
                k_len = vision_head_dim
                v_len = vision_head_dim
                single_out_shape = (
                    [-1, vision_hidden_size]
                    if ".bias" not in mcore_weights_name
                    else [-1]
                )
                q = qkv[:, :q_len].reshape(*single_out_shape)
                k = qkv[:, q_len : q_len + k_len].reshape(*single_out_shape)
                v = qkv[:, q_len + k_len :].reshape(*single_out_shape)
                in_shape = (
                    [
                        3,
                        vision_num_query_groups,
                        -1,
                        vision_head_dim,
                        vision_hidden_size,
                    ]
                    if "bias" not in mcore_weights_name
                    else [3, vision_num_query_groups, -1]
                )
                qkv = torch.cat([q, k, v], dim=0).view(*in_shape).contiguous()
                original_shape = (
                    [-1, vision_hidden_size]
                    if ".bias" not in mcore_weights_name
                    else [-1]
                )
                qkv = qkv.view(*original_shape)
                return [hf_names[0]], [qkv]
            return [hf_names[0]], [mcore_weights]
        if (
            "self_attention.linear_qkv." in mcore_weights_name
            and "layer_norm" not in mcore_weights_name
        ):
            # split qkv
            assert len(hf_names) == 3
            # split qkv
            num_key_value_heads = self.hf_config.num_key_value_heads
            hidden_dim = self.hf_config.hidden_size
            num_attention_heads = self.hf_config.num_attention_heads

            if "vision_model" in mcore_weights_name:
                num_attention_heads = self.hf_config.vision_config.num_heads
                num_key_value_heads = self.hf_config.vision_config.num_heads
            head_dim = getattr(
                self.hf_config, "head_dim", hidden_dim // num_attention_heads
            )
            out_shape = (
                [num_key_value_heads, -1, hidden_dim]
                if ".bias" not in mcore_weights_name
                else [num_key_value_heads, -1]
            )
            qkv = mcore_weights.view(*out_shape)
            q_len = head_dim * num_attention_heads // num_key_value_heads
            k_len = head_dim
            v_len = head_dim
            single_out_shape = (
                [-1, hidden_dim] if ".bias" not in mcore_weights_name else [-1]
            )
            q = qkv[:, :q_len].reshape(*single_out_shape)
            k = qkv[:, q_len : q_len + k_len].reshape(*single_out_shape)
            v = qkv[:, q_len + k_len :].reshape(*single_out_shape)
            return hf_names, [q, k, v]

        elif (
            "linear_fc1.weight" in mcore_weights_name
            or "linear_fc1.bias" in mcore_weights_name
        ):
            # split gate_proj and up_proj
            assert len(hf_names) == 2
            gate, up = mcore_weights.chunk(2)
            return hf_names, [gate, up]
        raise NotImplementedError(f"Unsupported parameter name: {mcore_weights_name}")

    def _weight_to_mcore_format(
        self, mcore_weights_name: str, hf_weights: list[torch.Tensor]
    ) -> torch.Tensor:
        """
        Import Hugging Face weights to MCore format.

        Takes Hugging Face weight names and tensors, outputs MCore weight tensor.
        Due to MCore's runtime optimizations involving weight merging, input is a list.

        Args:
            mcore_weights_name: MCore weight name
            hf_weights: List of Hugging Face weight tensors

        Returns:
            torch.Tensor: MCore weight tensor

        Raises:
            NotImplementedError: If the parameter name is unsupported
        """
        if len(hf_weights) == 1:
            if re.match(
                r"vision_model.decoder.layers.\d+.self_attention.linear_qkv.[weight|bias]",
                mcore_weights_name,
            ):
                vision_num_query_groups = self.hf_config.vision_config.num_heads
                vision_attention_heads = vision_num_query_groups
                vision_hidden_size = self.hf_config.vision_config.hidden_size
                vision_head_dim = vision_hidden_size // vision_attention_heads
                in_shape = (
                    [
                        3,
                        vision_num_query_groups,
                        -1,
                        vision_head_dim,
                        vision_hidden_size,
                    ]
                    if "bias" not in mcore_weights_name
                    else [3, vision_num_query_groups, -1]
                )
                q, k, v = hf_weights[0].view(*in_shape)
                q = q.view([vision_num_query_groups, vision_head_dim, -1])
                k = k.view([vision_num_query_groups, vision_head_dim, -1])
                v = v.view([vision_num_query_groups, vision_head_dim, -1])

                out_shape = (
                    [-1, vision_hidden_size]
                    if ".bias" not in mcore_weights_name
                    else [-1]
                )
                qkv = torch.cat([q, k, v], dim=1).view(*out_shape).contiguous()
                return qkv

            return hf_weights[0]
        if (
            "self_attention.linear_qkv." in mcore_weights_name
            and "layer_norm" not in mcore_weights_name
        ):
            # merge qkv
            assert len(hf_weights) == 3
            num_key_value_heads = self.hf_config.num_key_value_heads
            hidden_dim = self.hf_config.hidden_size
            num_attention_heads = self.hf_config.num_attention_heads
            if "vision_model" in mcore_weights_name:
                num_attention_heads = self.hf_config.vision_config.num_heads
                num_key_value_heads = self.hf_config.vision_config.num_heads
            head_dim = getattr(
                self.hf_config, "head_dim", hidden_dim // num_attention_heads
            )
            group_dim = head_dim * num_attention_heads // num_key_value_heads
            q, k, v = hf_weights
            # q k v might be tp split
            real_num_key_value_heads = q.shape[0] // group_dim
            q = q.view(
                [
                    real_num_key_value_heads,
                    group_dim,
                    -1,
                ]
            )
            k = k.view([real_num_key_value_heads, head_dim, -1])
            v = v.view([real_num_key_value_heads, head_dim, -1])
            out_shape = [-1, hidden_dim] if ".bias" not in mcore_weights_name else [-1]

            qkv = torch.cat([q, k, v], dim=1).view(*out_shape).contiguous()
            return qkv
        elif (
            "linear_fc1.weight" in mcore_weights_name
            or "linear_fc1.bias" in mcore_weights_name
        ):
            # merge gate_proj and up_proj
            assert len(hf_weights) == 2
            gate, up = hf_weights
            return torch.cat([gate, up], dim=0)
        raise NotImplementedError(f"Unsupported parameter name: {mcore_weights_name}")

    def _get_layer_number(self, vpp_rank: int, local_layer_number: int, models) -> int:
        # map vpp layer number to global layer number
        unwrapped_model = unwrap_model(models[vpp_rank])
        global_layer_number = (
            unwrapped_model.language_model.decoder.layers[
                local_layer_number
            ].layer_number
            - 1
        )
        return global_layer_number

    def _weight_name_mapping_mcore_local_to_global(
        self, model: torch.nn.Module, consider_ep: bool = True
    ) -> dict[str, str]:
        """
        Map local weight names to global weight names, supporting VPP and EP.

        Args:
            model: The model instance

        Returns:
            dict: Mapping from local weight names to global weight names
        """

        # vpp
        local_layer_to_global_layer = {}
        model = unwrap_model(model)
        if hasattr(model, "language_model") and hasattr(
            model.language_model, "decoder"
        ):
            for idx, layer in enumerate(model.language_model.decoder.layers):
                local_layer_to_global_layer[idx] = layer.layer_number - 1
        all_param_names = [
            k for k in model.state_dict().keys() if "_extra_state" not in k
        ]
        ret = {}
        for param_name in all_param_names:
            keyword = "language_model.decoder.layers."
            if keyword in param_name:
                layer_idx = int(param_name.split(keyword)[1].split(".")[0])
                global_layer_idx = local_layer_to_global_layer[layer_idx]
                ret[param_name] = param_name.replace(
                    f"layers.{layer_idx}.", f"layers.{global_layer_idx}."
                )
            else:
                ret[param_name] = param_name

        return ret

    def _model_provider(
        self, post_model_creation_callbacks: list[Callable[[torch.nn.Module], None]]
    ):
        """
        Creates and returns a model provider function.

        The returned function creates a GPTModel with the specified configuration
        when called with pre_process and post_process parameters.

        Args:
            post_model_creation_callbacks: List of callbacks to be called after model creation

        Returns:
            function: A provider function that creates and returns a GPTModel instance
        """

        share_embeddings_and_output_weights = getattr(
            self.hf_config, "tie_word_embeddings", False
        )

        def provider(pre_process, post_process, vp_stage: Optional[int] = None):
            transformer_layer_spec = self._get_transformer_layer_spec(vp_stage)

            from megatron.core.extensions.transformer_engine import (
                TEColumnParallelLinear,
                TERowParallelLinear,
            )
            from megatron.core.models.gpt.moe_module_specs import MLPSubmodules
            from megatron.core.models.vision.vit_layer_specs import (
                get_vit_layer_with_transformer_engine_spec,
            )

            vision_transformer_config = get_vision_model_config(deepcopy(self.config))
            vision_transformer_config.pipeline_model_parallel_size = 1
            vision_transformer_config.first_pipeline_num_layers = None

            vision_projection_config = get_vision_projection_config(
                deepcopy(self.config),
                vision_transformer_config.hidden_size,
                spatial_merge_size=self.hf_config.vision_config.spatial_merge_size,
            )
            vision_projection_layer_spec = MLPSubmodules(
                linear_fc1=TEColumnParallelLinear,
                linear_fc2=TERowParallelLinear,
            )
            vision_transformer_layer_spec = get_vit_layer_with_transformer_engine_spec()

            model = Qwen2_5VLModel(
                language_transformer_config=self.config,
                language_transformer_layer_spec=transformer_layer_spec,
                language_vocab_size=self.hf_config.vocab_size,
                language_max_sequence_length=self.hf_config.max_position_embeddings,
                vision_transformer_config=vision_transformer_config,
                vision_transformer_layer_spec=vision_transformer_layer_spec,
                vision_projection_config=vision_projection_config,
                vision_projection_layer_spec=vision_projection_layer_spec,
                vision_projection_type="mlp",
                language_rotary_base=self.hf_config.rope_theta,
                pre_process=pre_process,
                post_process=post_process,
                add_decoder=True,
                add_encoder=True,
                parallel_output=True,
                language_share_embeddings_and_output_weights=share_embeddings_and_output_weights,
            )

            for callback in post_model_creation_callbacks:
                callback(
                    model,
                    pre_process=pre_process,
                    post_process=post_process,
                    config=self.config,
                    hf_config=self.hf_config,
                )

            return model

        return provider

    def _build_config(self):
        """
        Build the configuration for LLaMA2 models.

        Configures LLaMA2-specific parameters such as attention bias settings.

        Returns:
            TransformerConfig: Configuration object for LLaMA2 models
        """
        return self._build_base_config(
            # qwen specific
            add_qkv_bias=True,
            mrope_section=self.hf_config.rope_scaling["mrope_section"],
        )<|MERGE_RESOLUTION|>--- conflicted
+++ resolved
@@ -112,13 +112,8 @@
                 "model.embed_tokens.weight"
             )
 
-<<<<<<< HEAD
-    def _get_hf_shared_weight_keys(self, hf_config: AutoConfig):
-        if getattr(hf_config, "tie_word_embeddings", False):
-=======
     def _get_hf_shared_weight_keys(self):
         if getattr(self.hf_config, "tie_word_embeddings", False):
->>>>>>> 52bb3dd0
             return ["model.embed_tokens.weight"]
         return []
 
